--- conflicted
+++ resolved
@@ -10,11 +10,7 @@
 
 use schema::versions;
 use views::EncodableVersion;
-<<<<<<< HEAD
-use {app, new_user, new_version, req, CrateBuilder, VersionBuilder};
-=======
-use {CrateResponse, GoodCrate};
->>>>>>> c2d83715
+use {app, new_user, new_version, req, CrateBuilder, CrateResponse, GoodCrate, VersionBuilder};
 
 #[derive(Deserialize)]
 struct VersionList {
@@ -66,17 +62,11 @@
     let mut req = req(Arc::clone(&app), Method::Get, "/api/v1/versions");
     let v = {
         let conn = app.diesel_database.get().unwrap();
-<<<<<<< HEAD
         let user = new_user("foo").create_or_update(&conn).unwrap();
         let krate = CrateBuilder::new("foo_vers_show", user.id).expect_build(&conn);
-        new_version(krate.id, "2.0.0").save(&conn, &[]).unwrap()
-=======
-        let user = ::new_user("foo").create_or_update(&conn).unwrap();
-        let krate = ::CrateBuilder::new("foo_vers_show", user.id).expect_build(&conn);
-        ::new_version(krate.id, "2.0.0", Some(1234))
+        new_version(krate.id, "2.0.0", Some(1234))
             .save(&conn, &[])
             .unwrap()
->>>>>>> c2d83715
     };
     req.with_path(&format!("/api/v1/versions/{}", v.id));
     let mut response = ok_resp!(middle.call(&mut req));
@@ -95,15 +85,9 @@
     );
     {
         let conn = app.diesel_database.get().unwrap();
-<<<<<<< HEAD
         let u = new_user("foo").create_or_update(&conn).unwrap();
         let c = CrateBuilder::new("foo_authors", u.id).expect_build(&conn);
-        new_version(c.id, "1.0.0").save(&conn, &[]).unwrap();
-=======
-        let u = ::new_user("foo").create_or_update(&conn).unwrap();
-        let c = ::CrateBuilder::new("foo_authors", u.id).expect_build(&conn);
-        ::new_version(c.id, "1.0.0", None).save(&conn, &[]).unwrap();
->>>>>>> c2d83715
+        new_version(c.id, "1.0.0", None).save(&conn, &[]).unwrap();
     }
     let mut response = ok_resp!(middle.call(&mut req));
     let mut data = Vec::new();
@@ -119,15 +103,9 @@
     let (_b, app, _middle) = app();
     let version = {
         let conn = app.diesel_database.get().unwrap();
-<<<<<<< HEAD
         let u = new_user("foo").create_or_update(&conn).unwrap();
         let c = CrateBuilder::new("foo_authors", u.id).expect_build(&conn);
-        new_version(c.id, "1.0.0").save(&conn, &[]).unwrap()
-=======
-        let u = ::new_user("foo").create_or_update(&conn).unwrap();
-        let c = ::CrateBuilder::new("foo_authors", u.id).expect_build(&conn);
-        ::new_version(c.id, "1.0.0", None).save(&conn, &[]).unwrap()
->>>>>>> c2d83715
+        new_version(c.id, "1.0.0", None).save(&conn, &[]).unwrap()
     };
     {
         let conn = app.diesel_database.get().unwrap();
