<div class='all-versions-back'>
  <LinkTo @route="crate" @model={{this.model}}>&#11013; Back to Main Page</LinkTo>
</div>

<div class='info'>
  <span class='small'>
    All <span class='num'>{{ this.model.versions.length }}</span>
    versions of <span class='num'>{{ this.model.name }}</span> since
    {{moment-format this.model.created_at 'LL'}}
  </span>
</div>

<<<<<<< HEAD
<div class="graph">
  <h4>Downloads per minor version in the last 90 days</h4>
  {{versions-graph model=model}}
</div>

<div id='crate-all-versions' class='white-rows'>
=======
<div local-class='list' class='white-rows'>
>>>>>>> 39cb585f
  {{#each this.model.versions as |version|}}
    <div class='row'>
      <div>
        <LinkTo @route="crate.version" @model={{version.num}}>{{ version.num }}</LinkTo>

        <span class='small'>{{moment-format version.created_at 'LL'}}</span>
        {{#if version.yanked}}
          <span class='yanked'>yanked</span>
        {{/if}}
      </div>
      <LinkTo @route="crate.version" @model={{version.num}} class="arrow">
        {{svg-jar "right-arrow"}}
      </LinkTo>
    </div>
  {{/each}}
</div><|MERGE_RESOLUTION|>--- conflicted
+++ resolved
@@ -10,16 +10,12 @@
   </span>
 </div>
 
-<<<<<<< HEAD
 <div class="graph">
   <h4>Downloads per minor version in the last 90 days</h4>
   {{versions-graph model=model}}
 </div>
 
-<div id='crate-all-versions' class='white-rows'>
-=======
-<div local-class='list' class='white-rows'>
->>>>>>> 39cb585f
+<div local-class='list' id='crate-all-versions' class='white-rows'>
   {{#each this.model.versions as |version|}}
     <div class='row'>
       <div>
