<<<<<<< HEAD
<WelcomeMessage />
<div id='title-header'>
=======
<div local-class='title-header'>
>>>>>>> 095ce904
  <h1>The Rust community&rsquo;s crate registry</h1>

  <div local-class='links'>
    <a href="https://doc.rust-lang.org/cargo/getting-started/installation.html" class='yellow-button' data-test-install-cargo-link>
      {{svg-jar "button-download"}}
      Install Cargo
    </a>

    <a href='https://doc.rust-lang.org/cargo/guide/' class='yellow-button'>
      {{svg-jar "flag"}}
      Getting Started
    </a>
  </div>
</div>

<div local-class='blurb'>
  <div local-class='intro'>
    Instantly publish your crates and install them. Use the API to
    interact and find out more information about available crates. Become
    a contributor and enhance the site with your work.
  </div>

  <div local-class='stats'>
    <div local-class='downloads'>
      {{svg-jar "download"}}
      <span local-class='num' data-test-total-downloads>{{if this.hasData (format-num this.model.num_downloads) "---,---,---"}}</span>
      <span class='desc small'>Downloads</span>
    </div>
    <div local-class='crates'>
      {{svg-jar "crate"}}
      <span local-class='num' data-test-total-crates>{{if this.hasData (format-num this.model.num_crates) "---,---"}}</span>
      <span class='desc small'>Crates in stock</span>
    </div>
  </div>
</div>

<div local-class='lists' class='crate-lists'>
  <section id='new-crates' data-test-new-crates aria-busy="{{this.dataTask.isRunning}}">
    <h2>New Crates</h2>
    <CrateListNewest @crates={{this.model.new_crates}} />
  </section>
  <section id='most-downloaded' data-test-most-downloaded aria-busy="{{this.dataTask.isRunning}}">
    <h2>Most Downloaded</h2>
    <CrateListNameOnly @crates={{this.model.most_downloaded}} />
  </section>
  <section id='just-updated' data-test-just-updated aria-busy="{{this.dataTask.isRunning}}">
    <h2>Just Updated</h2>
    <CrateListNewest @crates={{this.model.just_updated}} />
  </section>
  <section id='most-recently-downloaded' data-test-most-recently-downloaded aria-busy="{{this.dataTask.isRunning}}">
    <h2>Most Recent Downloads</h2>
    <CrateListNameOnly @crates={{this.model.most_recently_downloaded}} />
  </section>
  <section id='keywords' data-test-keywords aria-busy="{{this.dataTask.isRunning}}">
    <h2>Popular Keywords <LinkTo @route="keywords">(see all)</LinkTo></h2>
    <KeywordList @keywords={{this.model.popular_keywords}} />
  </section>
  <section id='categories' data-test-categories aria-busy="{{this.dataTask.isRunning}}">
    <h2>Popular Categories <LinkTo @route="categories">(see all)</LinkTo></h2>
    <CategoryList @categories={{this.model.popular_categories}} />
  </section>
</div><|MERGE_RESOLUTION|>--- conflicted
+++ resolved
@@ -1,13 +1,10 @@
-<<<<<<< HEAD
 <WelcomeMessage />
-<div id='title-header'>
-=======
 <div local-class='title-header'>
->>>>>>> 095ce904
   <h1>The Rust community&rsquo;s crate registry</h1>
 
   <div local-class='links'>
-    <a href="https://doc.rust-lang.org/cargo/getting-started/installation.html" class='yellow-button' data-test-install-cargo-link>
+    <a href="https://doc.rust-lang.org/cargo/getting-started/installation.html" class='yellow-button'
+      data-test-install-cargo-link>
       {{svg-jar "button-download"}}
       Install Cargo
     </a>
@@ -29,12 +26,14 @@
   <div local-class='stats'>
     <div local-class='downloads'>
       {{svg-jar "download"}}
-      <span local-class='num' data-test-total-downloads>{{if this.hasData (format-num this.model.num_downloads) "---,---,---"}}</span>
+      <span local-class='num'
+        data-test-total-downloads>{{if this.hasData (format-num this.model.num_downloads) "---,---,---"}}</span>
       <span class='desc small'>Downloads</span>
     </div>
     <div local-class='crates'>
       {{svg-jar "crate"}}
-      <span local-class='num' data-test-total-crates>{{if this.hasData (format-num this.model.num_crates) "---,---"}}</span>
+      <span local-class='num'
+        data-test-total-crates>{{if this.hasData (format-num this.model.num_crates) "---,---"}}</span>
       <span class='desc small'>Crates in stock</span>
     </div>
   </div>
@@ -58,11 +57,13 @@
     <CrateListNameOnly @crates={{this.model.most_recently_downloaded}} />
   </section>
   <section id='keywords' data-test-keywords aria-busy="{{this.dataTask.isRunning}}">
-    <h2>Popular Keywords <LinkTo @route="keywords">(see all)</LinkTo></h2>
+    <h2>Popular Keywords <LinkTo @route="keywords">(see all)</LinkTo>
+    </h2>
     <KeywordList @keywords={{this.model.popular_keywords}} />
   </section>
   <section id='categories' data-test-categories aria-busy="{{this.dataTask.isRunning}}">
-    <h2>Popular Categories <LinkTo @route="categories">(see all)</LinkTo></h2>
+    <h2>Popular Categories <LinkTo @route="categories">(see all)</LinkTo>
+    </h2>
     <CategoryList @categories={{this.model.popular_categories}} />
   </section>
 </div>