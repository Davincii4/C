import Ember from 'ember';
import FastbootUtils from '../mixins/fastboot-utils';

<<<<<<< HEAD
const { observer } = Ember;

export default Ember.Controller.extend(FastbootUtils, {

=======
export default Ember.Controller.extend({
>>>>>>> c13110a5
    searchController: Ember.inject.controller('search'),

    flashError: null,
    nextFlashError: null,
    search: Ember.computed.oneWay('searchController.q'),

    init() {
        this._super(...arguments);
        if (this.get('isNotFastBoot')) {
            Ember.$(window.document).on('keypress', this.handleKeyPress.bind(this));
            Ember.$(window.document).on('keydown', this.handleKeyPress.bind(this));
        }
    },

    // Gets the human-readable string for the virtual-key code of the
    // given KeyboardEvent, ev.
    //
    // This function is meant as a polyfill for KeyboardEvent#key,
    // since it is not supported in Trident.  We also test for
    // KeyboardEvent#keyCode because the handleShortcut handler is
    // also registered for the keydown event, because Blink doesn't fire
    // keypress on hitting the Escape key.
    //
    // So I guess you could say things are getting pretty interoperable.
    getVirtualKey(ev) {
        if ('key' in ev && typeof ev.key !== 'undefined') {
            return ev.key;
        }
        const c = ev.charCode || ev.keyCode;
        if (c === 27) {
            return 'Escape';
        }
        return String.fromCharCode(c);
    },

    handleKeyPress(evt) {
        // Don't focus the search field if the user is already using an input element
        if (evt.target.tagName === 'INPUT' || evt.target.tagName === 'TEXTAREA' || evt.target.tagName === 'SELECT') {
            return;
        }
        // Only match plain keys, no modifiers keys
        if (evt.ctrlKey || evt.altKey || evt.metaKey) {
            return;
        }
        if (this.getVirtualKey(evt).toLowerCase() === 's') {
            evt.preventDefault();
            Ember.$('#cargo-desktop-search').focus();
        }
    },

    willDestroy() {
        if (this.get('isNotFastBoot')) {
            Ember.$(window.document).off('keypress');
            Ember.$(window.document).off('keydown');
        }
    },

    stepFlash() {
        this.setProperties({
            'flashError': this.get('nextFlashError'),
            'nextFlashError': null
        });
    },

<<<<<<< HEAD
    _scrollToTop() {
        if (this.get('isNotFastBoot')) {
            window.scrollTo(0, 0);
        }
    },

    // TODO: remove observer & DOM mutation in controller..
    currentPathChanged: observer('currentPath', function() {
        Ember.run.scheduleOnce('afterRender', this, this._scrollToTop);
    }),

=======
>>>>>>> c13110a5
    actions: {
        search() {
            this.transitionToRoute('search', {
                queryParams: {
                    q: this.get('search'),
                    page: 1
                }
            });
        },
    },
});
<|MERGE_RESOLUTION|>--- conflicted
+++ resolved
@@ -1,14 +1,7 @@
 import Ember from 'ember';
 import FastbootUtils from '../mixins/fastboot-utils';
 
-<<<<<<< HEAD
-const { observer } = Ember;
-
 export default Ember.Controller.extend(FastbootUtils, {
-
-=======
-export default Ember.Controller.extend({
->>>>>>> c13110a5
     searchController: Ember.inject.controller('search'),
 
     flashError: null,
@@ -73,20 +66,6 @@
         });
     },
 
-<<<<<<< HEAD
-    _scrollToTop() {
-        if (this.get('isNotFastBoot')) {
-            window.scrollTo(0, 0);
-        }
-    },
-
-    // TODO: remove observer & DOM mutation in controller..
-    currentPathChanged: observer('currentPath', function() {
-        Ember.run.scheduleOnce('afterRender', this, this._scrollToTop);
-    }),
-
-=======
->>>>>>> c13110a5
     actions: {
         search() {
             this.transitionToRoute('search', {
