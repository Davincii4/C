--- conflicted
+++ resolved
@@ -43,12 +43,7 @@
     this.route('category', { path: '/categories/:category_id' }, function() {
         this.route('index', { path: '/' });
     });
-<<<<<<< HEAD
-    this.route('category_slugs');
-=======
     this.route('category-slugs', { path: 'category_slugs' });
-    this.route('catchAll', { path: '*path' });
->>>>>>> 4b66f084
     this.route('team', { path: '/teams/:team_id' });
     this.route('policies');
     this.route('confirm', { path: '/confirm/:email_token' });
