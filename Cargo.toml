[package]
name = "cargo-registry"
authors = ["Alex Crichton <alex@alexcrichton.com>"]
version = "0.2.2"
license = "MIT OR Apache-2.0"
repository = "https://github.com/rust-lang/crates.io"
description = "Backend of crates.io"

[workspace]

[profile.release]
opt-level = 2

[lib]
name = "cargo_registry"
doctest = false

[[test]]
name = "all"
path = "src/tests/all.rs"

[package.metadata.docs.rs]
rustdoc-args = [
    "--no-defaults",
    "--passes", "collapse-docs",
    "--passes", "unindent-comments"
]

[dependencies]
cargo-registry-s3 = { path = "src/s3", version = "0.2.0" }
rand = "0.3"
git2 = "0.6.4"
flate2 = "0.2"
semver = "0.5"
url = "1.2.1"
tar = "0.4.13"

openssl = "0.9.14"
curl = "0.4"
oauth2 = "0.3"
log = "0.3"
env_logger = "0.4"
hex = "0.3"
htmlescape = "0.3.1"
license-exprs = "^1.3"
dotenv = "0.11.0"
toml = "0.4"
diesel = { version = "1.3.0", features = ["postgres", "serde_json", "chrono", "r2d2"] }
diesel_full_text_search = "1.0.0"
serde_json = "1.0.0"
serde_derive = "1.0.0"
serde = "1.0.0"
chrono = { version = "0.4.0", features = ["serde"] }
comrak = { version = "0.2.3", default-features = false }
ammonia = "1.0.0"
docopt = "0.8.1"
itertools = "0.6.0"
lettre = "0.6"
scheduled-thread-pool = "0.2.0"
derive_deref = "1.0.0"

conduit = "0.8"
conduit-conditional-get = "0.8"
conduit-cookie = "0.8"
cookie = "0.9"
conduit-middleware = "0.8"
conduit-router = "0.8"
conduit-static = "0.8"
conduit-git-http-backend = "0.8"
civet = "0.9"

[dev-dependencies]
conduit-test = "0.8"
hyper = "0.12"
hyper-tls = "0.2"
futures = "0.1"
tokio-core = "0.1"
tokio-service = "0.1"

[build-dependencies]
<<<<<<< HEAD
dotenv = "0.11"
diesel = { version = "1.2.0", features = ["postgres"] }
diesel_migrations = { version = "1.2.0", features = ["postgres"] }
=======
dotenv = "0.10"
diesel = { version = "1.3.0", features = ["postgres"] }
diesel_migrations = { version = "1.3.0", features = ["postgres"] }
>>>>>>> 20bb61dc

# Remove once cookie depends on ring >= 0.13.0
[patch.crates-io]
ring = { git = "https://github.com/SergioBenitez/ring", branch = "v0.11" }<|MERGE_RESOLUTION|>--- conflicted
+++ resolved
@@ -78,15 +78,9 @@
 tokio-service = "0.1"
 
 [build-dependencies]
-<<<<<<< HEAD
 dotenv = "0.11"
-diesel = { version = "1.2.0", features = ["postgres"] }
-diesel_migrations = { version = "1.2.0", features = ["postgres"] }
-=======
-dotenv = "0.10"
 diesel = { version = "1.3.0", features = ["postgres"] }
 diesel_migrations = { version = "1.3.0", features = ["postgres"] }
->>>>>>> 20bb61dc
 
 # Remove once cookie depends on ring >= 0.13.0
 [patch.crates-io]
