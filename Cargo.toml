--- conflicted
+++ resolved
@@ -55,13 +55,8 @@
 serde = "1.0.0"
 clippy = { version = "=0.0.162", optional = true }
 chrono = { version = "0.4.0", features = ["serde"] }
-<<<<<<< HEAD
-comrak = { version = "0.1.9", default-features = false }
-ammonia = { git = "https://github.com/notriddle/ammonia", rev = "46054ff857f45a0c0a39b2794ba5361f014e6d90" }
-=======
 comrak = { version = "0.2.3", default-features = false }
-ammonia = { git = "https://github.com/notriddle/ammonia" }
->>>>>>> 630e1517
+ammonia = "1.0.0-rc2"
 docopt = "0.8.1"
 itertools = "0.6.0"
 lettre = "0.6"
